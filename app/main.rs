--- conflicted
+++ resolved
@@ -40,8 +40,6 @@
 };
 use tracing::Instrument;
 use tracing_subscriber::{filter as tracing_filter, layer::SubscriberExt};
-<<<<<<< HEAD
-=======
 use bip300301_enforcer_lib::messages::parse_op_drivechain;
 use bip300301_enforcer_lib::{
     cli::{self, LogFormatter},
@@ -56,7 +54,6 @@
     wallet,
 };
 use bdk_wallet::serde_json;
->>>>>>> 7c9de209
 use wallet::Wallet;
 
 mod file_descriptors;
@@ -954,7 +951,6 @@
         "Starting up bip300301_enforcer",
     );
 
-<<<<<<< HEAD
     let raw_url = format!("http://{}", cli.node_rpc_opts.addr);
     let mainchain_rest_client = MainRestClient::new(
         Url::parse(&raw_url)
@@ -978,11 +974,9 @@
             return Err(miette::Report::from_err(err));
         }
     }
-=======
     // Start JSON-RPC server
     let _json_rpc_handle = spawn_json_rpc_server(cli.serve_rpc_addr).await?;
 
->>>>>>> 7c9de209
     let mainchain_client =
         rpc_client::create_client(&cli.node_rpc_opts, cli.enable_wallet && cli.enable_mempool)?;
 
